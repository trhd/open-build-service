--- conflicted
+++ resolved
@@ -14,7 +14,6 @@
         <span>
           <%= link_to image_tag('icons/package_delete.png', :title => 'Remove Patchinfo'), {:action => :remove, :project => @project, :package => @package},
             {:confirm => "Really remove '#{@package}'?", :method => :post } %>
-<<<<<<< HEAD
         </span>
       <% end %>
     </span>
@@ -96,87 +95,4 @@
       </td>
     </tr>
   </table>
-=======
-  </span>
-<% end %>
-</span>
-</div>
-<table class="patchinfo">
-<tr>
-  <th>Packager: </th>
-  <td>
-    <%=@packager%>
-  </td>
-</tr>
-<tr>
-  <th>Binaries: </th>
-  <td>
-    <% i=0 %>
-    <% @binaries.each do |d| %> 
-      <%= d.to_s%> |
-      <% i=i+1 %>
-      <% if i.modulo(3) == 0 %>
-        <br/>
-      <%end%>
-    <%end%>
-  </td>
-</tr>
-<tr>
-  <th>Bugzilla: </th>
-  <td>
-    <% i=0 %>
-    <% @buglist.each do |a| %>
-      <% a.each do |bug| %>
-        <% if defined? BUGZILLA_HOST %>
-          <%= link_to bug.to_s, "#{BUGZILLA_HOST}/show_bug.cgi?id=#{bug}" %>
-        <% else %>
-          <%= bug.to_s %>
-        <% end %>
-      <%end%>
-      |
-      <% i=i+1 %>
-      <% if i.modulo(4) == 0 %>
-        <br/>
-      <%end%>
-    <%end%>
-  </td>
-</tr>
-<tr>
-  <th>Swamp-ID: </th>
-  <td>
-    <%= @swampid %>
-  </td> 
-</tr>
-<tr>
-  <th>Category: </th>
-  <td>
-    <%= @category %>
-  </td>
-</tr>
-<tr>
-  <th>Summary: </th>
-  <td>
-    <%= @summary %>
-  </td>
-</tr>
-<tr>
-  <th>Description: </th>
-  <td>
-    <%= @description %>
-  </td>
-</tr>
-<tr>
-  <th>Relogin needed? </th>
-  <td>
-    <%=@relogin%>
-  </td>
-</tr>
-<tr>
-  <th>Reboot needed? </th>
-  <td>
-    <%=@reboot%>
-  </td>
-</tr>
-</table>
->>>>>>> 353acc06
 </div>