--- conflicted
+++ resolved
@@ -1,9 +1,5 @@
 
-<<<<<<< HEAD
-<h3 class="centered">Welcome to <%= @configuration['title'] %></h3>
-=======
 <h3 class="centered">Welcome to Open Build Service <%= @configuration['title'] %></h3>
->>>>>>> 6fa7611e
 
 
 <% if !session[:login] -%>
