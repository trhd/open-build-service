--- conflicted
+++ resolved
@@ -318,11 +318,7 @@
       unlink($_) if @s && $s[9] < $now - 7*86400;
     }
   }
-<<<<<<< HEAD
-  if ( -e "/usr/bin/repoview" ) {
-=======
   if (-x "/usr/bin/repoview") {
->>>>>>> ea1ec053
     if ($BSConfig::repodownload) {
       print "    running repoview\n";
       qsystem('repoview', '-f', "-u$BSConfig::repodownload/$prp_ext", "-t$repoinfo->{'title'}", $extrep) && print("   repoview failed: $?\n");
