--- conflicted
+++ resolved
@@ -71,11 +71,7 @@
       [ 'debuginfo' => @disableenable ],
       [ 'useforbuild' => @disableenable ],
       [ 'binarydownload' => @disableenable ],
-<<<<<<< HEAD
-      [ 'readaccess' => @disableenable ],
-=======
       [ 'sourceaccess' => @disableenable ],
->>>>>>> 8c8a27f0
       [ 'privacy' => @disableenable ],
 );
 
