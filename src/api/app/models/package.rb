class Package < ActiveXML::Base
  def parent_project_name
    @init_options[:project]
  end

  def name=(new_name)
    data["name"] = new_name.to_s
  end

  def project=(new_project)
    data["project"] = new_project.to_s
  end

  def parent_project
    Project.find parent_project_name
  end

  def add_person( opt={} )
    defaults = {:role => 'maintainer'}
    opt = defaults.merge opt

    userid = opt[:userid]
    role = opt[:role]

    logger.debug "add_person: role: #{role.inspect}"

    raise "add_person needs :userid argument" unless opt[:userid]

    if( has_element? :person )
      elem_cache = split_data_after :person
    else
      elem_cache = split_data_after :description
    end

    add_element( 'person', 'userid' => opt[:userid], 'role' => opt[:role] )

    merge_data elem_cache
  end

  def remove_all_persons
    self.each_person do |e|
      delete_element e
    end
  end

  def remove_devel_project
    self.each_devel do |e|
      delete_element e
    end
  end

  def set_devel( opt={} )
    remove_devel_project
    add_element( 'devel', 'project' => opt[:project], 'package' => opt[:package] )
  end

  def remove_all_flags
<<<<<<< HEAD
    %w(build publish debuginfo useforbuild readaccess privacy).each do |flag|
=======
    %w(build publish debuginfo useforbuild sourceaccess privacy).each do |flag|
>>>>>>> 8c8a27f0
      send('each_' + flag) do |e|
        delete_element e
      end
    end
  end

end<|MERGE_RESOLUTION|>--- conflicted
+++ resolved
@@ -55,11 +55,7 @@
   end
 
   def remove_all_flags
-<<<<<<< HEAD
-    %w(build publish debuginfo useforbuild readaccess privacy).each do |flag|
-=======
     %w(build publish debuginfo useforbuild sourceaccess privacy).each do |flag|
->>>>>>> 8c8a27f0
       send('each_' + flag) do |e|
         delete_element e
       end
