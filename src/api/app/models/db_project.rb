--- conflicted
+++ resolved
@@ -25,11 +25,7 @@
   has_many :debuginfo_flags,  :order => :position, :extend => FlagExtension, :dependent => :destroy
   has_many :useforbuild_flags,  :order => :position, :extend => FlagExtension, :dependent => :destroy
   has_many :binarydownload_flags,  :order => :position, :extend => FlagExtension, :dependent => :destroy
-<<<<<<< HEAD
-  has_many :readaccess_flags,  :order => :position, :extend => FlagExtension, :dependent => :destroy
-=======
   has_many :sourceaccess_flags,  :order => :position, :extend => FlagExtension, :dependent => :destroy
->>>>>>> 8c8a27f0
   has_many :privacy_flags,  :order => :position, :extend => FlagExtension, :dependent => :destroy
 
 
@@ -224,11 +220,7 @@
       # and recreate the flag groups and flags again
       flag_compatibility_check( :project => project )
 
-<<<<<<< HEAD
-      %w(build publish debuginfo useforbuild binarydownload readaccess privacy).each do |flagtype|
-=======
       %w(build publish debuginfo useforbuild binarydownload sourceaccess privacy).each do |flagtype|
->>>>>>> 8c8a27f0
         update_flags( :project => project, :flagtype => flagtype )
       end
 
@@ -615,11 +607,7 @@
                           :mtype => dl.mtype, :arch => dl.architecture.name )
       end
 
-<<<<<<< HEAD
-      %w(build publish debuginfo useforbuild binarydownload readaccess privacy).each do |flag_name|
-=======
       %w(build publish debuginfo useforbuild binarydownload sourceaccess privacy).each do |flag_name|
->>>>>>> 8c8a27f0
         flaglist = __send__(flag_name+"_flags")
         unless flaglist.empty?
           project.__send__(flag_name) do
@@ -708,11 +696,7 @@
     flag = nil
 
     #translate the flag types as used in the xml to model name + s
-<<<<<<< HEAD
-    if %w(build publish debuginfo useforbuild binarydownload readaccess privacy).include? opts[:flagtype].to_s
-=======
     if %w(build publish debuginfo useforbuild binarydownload sourceaccess privacy).include? opts[:flagtype].to_s
->>>>>>> 8c8a27f0
       flagtype = opts[:flagtype].to_s + "_flags"
     else
       raise  SaveError.new( "Error: unknown flag type '#{opts[:flagtype]}' not found." )
