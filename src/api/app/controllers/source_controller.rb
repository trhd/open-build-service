--- conflicted
+++ resolved
@@ -14,25 +14,19 @@
     if request.post?
       # a bit danguerous, never implment a command without proper permission check
       dispatch_command
-<<<<<<< HEAD
     elsif request.get?
       if params[:deleted]
         pass_to_backend
       else
         @dir = Project.find :all
+        @dir.each do |p|
+          prj = DbProject.find_by_name p.name
+          if prj and prj.access_flags.disabled_for?(:nil, :nil) and not @http_user.can_access?(prj)
+            @dir.delete_element(p)
+          end
+        end
         render :text => @dir.dump_xml, :content_type => "text/xml"
       end
-=======
-    else
-      @dir = Project.find :all
-      @dir.each do |p|
-        prj = DbProject.find_by_name p.name
-        if prj and prj.protectall_flags.disabled_for?(:nil, :nil) and not @http_user.can_protectall_access?(prj)
-          @dir.delete_element(p)
-        end
-      end
-      render :text => @dir.dump_xml, :content_type => "text/xml"
->>>>>>> de5f2562
     end
   end
 
@@ -52,23 +46,18 @@
     end
     
     if request.get?
-<<<<<<< HEAD
       if params[:deleted]
         pass_to_backend
       else
-        @dir = Package.find :all, :project => project_name
-        render :text => @dir.dump_xml, :content_type => "text/xml"
-      end
-      return
-=======
-      if (pro.privacy_flags.enabled_for?(params[:repository], params[:arch]) and pro.protectall_flags.enabled_for?(params[:repository], params[:arch])) or
-          @http_user.can_protectall_viewany?(pro)
-        @dir = Package.find :all, :project => project_name
-        render :text => @dir.dump_xml, :content_type => "text/xml"
-        return
-      end
-      render_ok
->>>>>>> de5f2562
+        if (pro.privacy_flags.enabled_for?(params[:repository], params[:arch]) and pro.access_flags.enabled_for?(params[:repository], params[:arch])) or
+            @http_user.can_access_viewany?(pro)
+          @dir = Package.find :all, :project => project_name
+          render :text => @dir.dump_xml, :content_type => "text/xml"
+          return
+        end
+        render_ok
+      end
+      return
     elsif request.delete?
       unless @http_user.can_modify_project?(pro)
         logger.debug "No permission to delete project #{project_name}"
@@ -182,7 +171,6 @@
     project_name = params[:project]
     package_name = params[:package]
     cmd = params[:cmd]
-<<<<<<< HEAD
     deleted = params[:deleted]
 
     prj = DbProject.find_by_name(project_name)
@@ -195,27 +183,15 @@
           return
         end
       end
-=======
-
-    prj = DbProject.find_by_name(project_name)
-    unless prj
->>>>>>> de5f2562
       render_error :status => 404, :errorcode => "unknown_project",
         :message => "unknown project '#{project_name}'"
       return
     end
-<<<<<<< HEAD
-    # look also via linked projects, package source may come from another project
-    begin
-      pkg = prj.find_package(package_name)
-    rescue DbProject::CycleError => e
-      render_error :status => 400, :errorcode => 'project_cycle', :message => e.message
-=======
     pkg = prj.find_package(package_name)
     if pkg and
         (pkg.privacy_flags.disabled_for?(params[:repository], params[:arch]) or
-         pkg.protectall_flags.disabled_for?(params[:repository], params[:arch])) and not
-        @http_user.can_protectall_viewany?(pkg)
+         pkg.access_flags.disabled_for?(params[:repository], params[:arch])) and not
+        @http_user.can_access_viewany?(pkg)
 #        render_error :status => 403, :errorcode => "private_view_no_permission",
 #      :message => "No permission to view package #{params[:package]}, project #{params[:project]}"
       render_ok
@@ -226,12 +202,6 @@
     begin
     rescue DbProject::CycleError => e
       render_error :status => 400, :errorcode => 'project_cycle', :message => e.message
-      return
-    end
-    unless pkg or DbProject.find_remote_project(project_name)
-      render_error :status => 404, :errorcode => "unknown_package",
-        :message => "unknown package '#{package_name}' in project '#{project_name}'"
->>>>>>> de5f2562
       return
     end
     unless deleted.blank? and not request.delete?
@@ -775,28 +745,12 @@
     file = params[:file]
     path = "/source/#{project_name}/#{package_name}/#{file}"
 
-<<<<<<< HEAD
-    if request.get?
-      path += build_query_from_hash(params, [:rev, :meta])
-      pass_to_backend path
-=======
     #authenticate
     return unless extract_user
+    params[:user] = @http_user.login
 
     pack = DbPackage.find_by_project_and_name(project_name, package_name)
-    if pack.nil?
-      render_error :status => 403, :errorcode => 'not_found',
-      :message => "The given package #{package_name} does not exist in project #{project_name}"
->>>>>>> de5f2562
-      return
-    end
-    allowed = permissions.package_change? pack
-
-<<<<<<< HEAD
-    #authenticate
-    return unless extract_user
-
-    pack = DbPackage.find_by_project_and_name(project_name, package_name)
+
     if package_name == "_project"
       allowed = permissions.project_change? project_name
     else
@@ -806,12 +760,11 @@
         return
       end
       allowed = permissions.package_change? pack
-=======
-    params[:user] = @http_user.login
-
-    if (pack.readaccess_flags.disabled_for?(:nil, :nil) or pack.protectall_flags.disabled_for?(:nil, :nil)) and not
-        @http_user.can_protectall_downloadsrcany?(pack)
-      render_error :status => 403, :errorcode => "read_access_no_permission",
+    end
+
+    if (pack.sourceaccess_flags.disabled_for?(:nil, :nil) or pack.access_flags.disabled_for?(:nil, :nil)) and not
+        @http_user.can_access_downloadsrcany?(pack)
+      render_error :status => 403, :errorcode => "source_access_no_permission",
       :message => "user #{params[:user]} has no read access to package #{package_name}, project #{project_name}"
       return
     end
@@ -820,7 +773,6 @@
       path += build_query_from_hash(params, [:rev])
       pass_to_backend path
       return
->>>>>>> de5f2562
     end
 
     if request.put?
