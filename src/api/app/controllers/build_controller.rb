class BuildController < ApplicationController

  def project_index
    valid_http_methods :get, :post, :put

    @path = request.path
    unless request.query_string.empty?
      @path += '?' + request.query_string
    end

    if request.get?
      pass_to_backend @path
    elsif request.post?
      allowed = false
      allowed = true if permissions.global_project_change

      if not allowed
        prj = DbProject.find_by_name( params[:project] ) 
        if prj.nil?
          render_error :status => 403, :errorcode => "not_found",
            :message => "Project does not exist #{params[:project]}"
          return
        end

        #check if user has project modify rights
        allowed = true if permissions.project_change? prj
      end

      if not allowed and not params[:package].nil?
        package_names = nil
        if params[:package].kind_of? Array
          package_names = params[:packge]
        else
          package_names = [params[:package]]
        end

        package_names.each do |pack_name|
          pkg = DbPackage.find_by_project_and_name( prj, pack_name ) 
          if pkg.nil?
            render_error :status => 404, :errorcode => "not_found",
              :message => "Package does not exist #{pack_name}"
            return
          end
          allowed = permissions.package_change? pkg
          if not allowed
            render_error :status => 403, :errorcode => "execute_cmd_no_permission",
              :message => "No permission to execute command on package #{pack_name}"
            return
          end
        end
      end

      if not allowed
        render_error :status => 403, :errorcode => "execute_cmd_no_permission",
          :message => "No permission to execute command on project #{params[:project]}"
        return
      end

      #check for cmd parameter
      if params[:cmd].nil?
        render_error :status => 403, :errorcode => "missing_parameter",
          :message => "Missing parameter 'cmd'"
        return
      end

      pass_to_backend @path
      return
    elsif request.put? and @http_user.is_admin?
      pass_to_backend @path
      return
    else
      render_error :status => 400, :errorcode => 'illegal_request',
        :message => "Illegal request: #{request.method.to_s.upcase} #{request.path}"
      return
    end
  end

  def buildinfo
    valid_http_methods :get, :post
    path = "/build/#{params[:project]}/#{params[:repository]}/#{params[:arch]}/#{params[:package]}/_buildinfo"
    unless request.query_string.empty?
      path += '?' + request.query_string
    end

    pass_to_backend path
  end

  # /build/:prj/:repo/:arch/:pkg
  # GET on ?view=cpio and ?view=cache unauthenticated and streamed
  def package_index
    valid_http_methods :get
    pass_to_backend
  end

  # /build/:project/:repository/:arch/:package/:filename
  def file
    valid_http_methods :get
    pkg = DbPackage.find_by_project_and_name params[:project], params[:package]
<<<<<<< HEAD
    if pkg and pkg.binarydownload_flags.disabled_for?(params[:repository], params[:arch])
      ignore_download = (params[:view] == 'fileinfo' or params[:view] == 'fileinfo_ext')
      # check downloader role
      unless ignore_download or @http_user.can_download_binaries?(pkg)
        render_error :status => 403, :errorcode => "download_binary_no_permission",
          :message => "No permission to download binaries from package #{params[:package]}, project #{params[:project]}"
        return
      end
=======
    if pkg and
        (pkg.binarydownload_flags.disabled_for?(params[:repository], params[:arch]) or
         pkg.protectall_flags.disabled_for?(params[:repository], params[:arch])) and not
        @http_user.can_protectall_downloadbinany?(pkg)
      render_error :status => 403, :errorcode => "download_binary_no_permission",
      :message => "No permission to download binaries from package #{params[:package]}, project #{params[:project]}"
      return
>>>>>>> de5f2562
    end

    path = request.path+"?"+request.query_string

    regexp = nil
    # if there is a query, we can't assume it's a simple download, so better leave out the logic (e.g. view=fileinfo)
    unless request.query_string
      #check if binary exists and for size
      fpath = "/build/"+[:project,:repository,:arch,:package].map {|x| params[x]}.join("/")
      file_list = Suse::Backend.get(fpath)
      regexp = file_list.body.match(/name=["']#{Regexp.quote params[:filename]}["'].*size=["']([^"']*)["']/)
    end
    if regexp
      fsize = regexp[1]
      logger.info "streaming #{path}"

      c_type = case params[:filename].split(/\./)[-1]
               when "rpm"
                 "application/x-rpm"
               when "deb"
                 "application/x-deb"
               when "iso"
                 "application/x-cd-image"
               else
                 "application/octet-stream"
               end

      headers.update(
        'Content-Disposition' => %(attachment; filename="#{params[:filename]}"),
        'Content-Type' => c_type,
        'Transfer-Encoding' => 'binary',
        'Content-Length' => fsize
      )
      
      render :status => 200, :text => Proc.new {|request,output|
        backend_request = Net::HTTP::Get.new(path)
        Net::HTTP.start(SOURCE_HOST,SOURCE_PORT) do |http|
          http.request(backend_request) do |response|
            response.read_body do |chunk|
              output.write(chunk)
            end
          end
        end
      }
    else
      pass_to_backend path
    end
  end

  def logfile
    valid_http_methods :get
    pkg = DbPackage.find_by_project_and_name params[:project], params[:package]
    #logfile controled by binarydownload_flags and download_binary permission
    if pkg and pkg.binarydownload_flags.disabled_for?(params[:repository], params[:arch]) and not @http_user.can_download_binaries?(pkg)
      render_error :status => 403, :errorcode => "download_binary_no_permission",
      :message => "No permission to download logfile for package #{params[:package]}, project #{params[:project]}"
      return
    end
    pass_to_backend
  end

  def result
    valid_http_methods :get
    prj = DbProject.find_by_name params[:project]
    pkg = prj.find_package params[:package]
    if prj and
        (prj.privacy_flags.disabled_for?(params[:repository], params[:arch]) or
         prj.protectall_flags.disabled_for?(params[:repository], params[:arch])) and not
        @http_user.can_protectall_viewany?(prj)
#     render_error :status => 403, :errorcode => "private_view_no_permission",
#     :message => "No permission to view project #{params[:project]}"
      render_ok
      return
    end
    if pkg and
        (pkg.privacy_flags.disabled_for?(params[:repository], params[:arch]) or
         pkg.protectall_flags.disabled_for?(params[:repository], params[:arch])) and not
        @http_user.can_protectall_viewany?(pkg)
      render_ok
      return
    end
    pass_to_backend
  end

end<|MERGE_RESOLUTION|>--- conflicted
+++ resolved
@@ -96,24 +96,13 @@
   def file
     valid_http_methods :get
     pkg = DbPackage.find_by_project_and_name params[:project], params[:package]
-<<<<<<< HEAD
-    if pkg and pkg.binarydownload_flags.disabled_for?(params[:repository], params[:arch])
-      ignore_download = (params[:view] == 'fileinfo' or params[:view] == 'fileinfo_ext')
-      # check downloader role
-      unless ignore_download or @http_user.can_download_binaries?(pkg)
-        render_error :status => 403, :errorcode => "download_binary_no_permission",
-          :message => "No permission to download binaries from package #{params[:package]}, project #{params[:project]}"
-        return
-      end
-=======
     if pkg and
         (pkg.binarydownload_flags.disabled_for?(params[:repository], params[:arch]) or
-         pkg.protectall_flags.disabled_for?(params[:repository], params[:arch])) and not
-        @http_user.can_protectall_downloadbinany?(pkg)
+         pkg.access_flags.disabled_for?(params[:repository], params[:arch])) and not
+        @http_user.can_access_downloadbinany?(pkg)
       render_error :status => 403, :errorcode => "download_binary_no_permission",
       :message => "No permission to download binaries from package #{params[:package]}, project #{params[:project]}"
       return
->>>>>>> de5f2562
     end
 
     path = request.path+"?"+request.query_string
@@ -167,7 +156,10 @@
     valid_http_methods :get
     pkg = DbPackage.find_by_project_and_name params[:project], params[:package]
     #logfile controled by binarydownload_flags and download_binary permission
-    if pkg and pkg.binarydownload_flags.disabled_for?(params[:repository], params[:arch]) and not @http_user.can_download_binaries?(pkg)
+    if pkg and
+        (pkg.binarydownload_flags.disabled_for?(params[:repository], params[:arch]) or
+         pkg.access_flags.disabled_for?(params[:repository], params[:arch])) and not
+        @http_user.can_access_downloadbinany?(pkg)
       render_error :status => 403, :errorcode => "download_binary_no_permission",
       :message => "No permission to download logfile for package #{params[:package]}, project #{params[:project]}"
       return
@@ -181,8 +173,8 @@
     pkg = prj.find_package params[:package]
     if prj and
         (prj.privacy_flags.disabled_for?(params[:repository], params[:arch]) or
-         prj.protectall_flags.disabled_for?(params[:repository], params[:arch])) and not
-        @http_user.can_protectall_viewany?(prj)
+         prj.access_flags.disabled_for?(params[:repository], params[:arch])) and not
+        @http_user.can_access_viewany?(prj)
 #     render_error :status => 403, :errorcode => "private_view_no_permission",
 #     :message => "No permission to view project #{params[:project]}"
       render_ok
@@ -190,8 +182,8 @@
     end
     if pkg and
         (pkg.privacy_flags.disabled_for?(params[:repository], params[:arch]) or
-         pkg.protectall_flags.disabled_for?(params[:repository], params[:arch])) and not
-        @http_user.can_protectall_viewany?(pkg)
+         pkg.access_flags.disabled_for?(params[:repository], params[:arch])) and not
+        @http_user.can_access_viewany?(pkg)
       render_ok
       return
     end
